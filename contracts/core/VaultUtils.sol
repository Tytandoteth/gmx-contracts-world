// SPDX-License-Identifier: MIT

pragma solidity 0.6.12;

import "../libraries/math/SafeMath.sol";
import "../libraries/token/IERC20.sol";
import "./interfaces/IVault.sol";
import "./interfaces/IVaultUtils.sol";

import "../access/Governable.sol";

contract VaultUtils is IVaultUtils, Governable {
    using SafeMath for uint256;

    struct Position {
        uint256 size;
        uint256 collateral;
        uint256 averagePrice;
        uint256 entryFundingRate;
        uint256 reserveAmount;
        int256 realisedPnl;
        uint256 lastIncreasedTime;
    }

    IVault public vault;

    address public gov;
    uint256 public constant BASIS_POINTS_DIVISOR = 10000;
    uint256 public constant FUNDING_RATE_PRECISION = 1000000;

<<<<<<< HEAD
    uint256 public withdrawalCooldownDuration = 0;
    uint256 public constant MAX_WITHDRAWAL_COOLDOWN_DURATION = 30 days;
=======
    uint256 public constant MAX_WITHDRAWAL_COOLDOWN_DURATION = 30 days;
    uint256 public constant MIN_LEVERAGE_CAP = 10 * BASIS_POINTS_DIVISOR;

    uint256 public withdrawalCooldownDuration = 0;
    uint256 public minLeverage = 25000; // 2.5x
>>>>>>> bdc5017c

    constructor(IVault _vault) public {
        vault = _vault;
        gov = msg.sender;
    }

    // we have this validation as a function instead of a modifier to reduce contract size
    function _onlyGov() private view {
        require(msg.sender == gov, "VaultUtils: Forbidden");
    }

    function setWithdrawalCooldownDuration(uint256 _withdrawalCooldownDuration) external {
        _onlyGov();
        require(_withdrawalCooldownDuration <= MAX_WITHDRAWAL_COOLDOWN_DURATION, "VaultUtils: Max withdrawal cooldown duration");
        withdrawalCooldownDuration = _withdrawalCooldownDuration;
    }

    function setWithdrawalCooldownDuration(uint256 _withdrawalCooldownDuration) external onlyGov {
        require(_withdrawalCooldownDuration <= MAX_WITHDRAWAL_COOLDOWN_DURATION, "VaultUtils: Max withdrawal cooldown duration");
        withdrawalCooldownDuration = _withdrawalCooldownDuration;
    }

    function setMinLeverage(uint256 _minLeverage) external onlyGov {
        require(_minLeverage <= MIN_LEVERAGE_CAP, "VaultUtils: Min leverage cap exceeded");
        minLeverage = _minLeverage;
    }

    function updateCumulativeFundingRate(address /* _collateralToken */, address /* _indexToken */) public override returns (bool) {
        return true;
    }

    function validateIncreasePosition(address _account, address _collateralToken, address _indexToken, uint256 _sizeDelta, bool _isLong) external override view {
        Position memory position = getPosition(_account, _collateralToken, _indexToken, _isLong);

        uint256 prevBalance = vault.tokenBalances(_collateralToken);
        uint256 nextBalance = IERC20(_collateralToken).balanceOf(address(vault));
        uint256 collateralDelta = nextBalance.sub(prevBalance);
        uint256 collateralDeltaUsd = vault.tokenToUsdMin(_collateralToken, collateralDelta);

        uint256 nextSize = position.size.add(_sizeDelta);
        uint256 nextCollateral = position.collateral.add(collateralDeltaUsd);

        if (nextCollateral > 0) {
            uint256 nextLeverage = nextSize.mul(BASIS_POINTS_DIVISOR + 1).div(nextCollateral);
            require(nextLeverage >= minLeverage, "VaultUtils: leverage is too low");
        }
    }

    function validateDecreasePosition(address _account, address _collateralToken, address _indexToken , uint256 _collateralDelta, uint256 _sizeDelta, bool _isLong, address /* _receiver */) external override view {
        Position memory position = getPosition(_account, _collateralToken, _indexToken, _isLong);

        if (position.size > 0 && _sizeDelta < position.size) {
<<<<<<< HEAD
            uint256 sizeRatio = _sizeDelta.mul(BASIS_POINTS_DIVISOR).div(position.size);
            uint256 collateralRatio = _collateralDelta.mul(BASIS_POINTS_DIVISOR - 1).div(position.collateral);

            bool isCooldown = position.lastIncreasedTime + withdrawalCooldownDuration > block.timestamp;
            bool isWithdrawal = collateralRatio > sizeRatio;
            if (isCooldown && isWithdrawal) { // add 1 to avoid rounding issues
                revert("VaultUtils: Withdrawal cooldown period");
=======
            bool isCooldown = position.lastIncreasedTime + withdrawalCooldownDuration > block.timestamp;

            uint256 prevLeverage = position.size.mul(BASIS_POINTS_DIVISOR).div(position.collateral);
            uint256 nextSize = position.size.sub(_sizeDelta);
            uint256 nextCollateral = position.collateral.sub(_collateralDelta);
            // use BASIS_POINTS_DIVISOR - 1 to allow for a 0.01% decrease in leverage even if within the cooldown duration
            uint256 nextLeverage = nextSize.mul(BASIS_POINTS_DIVISOR - 1).div(nextCollateral);

            require(nextLeverage >= minLeverage, "VaultUtils: leverage is too low");

            bool isWithdrawal = nextLeverage > prevLeverage;

            if (isCooldown && isWithdrawal) {
                revert("VaultUtils: cooldown duration not yet passed");
>>>>>>> bdc5017c
            }
        }
    }

    function getPosition(address _account, address _collateralToken, address _indexToken, bool _isLong) internal view returns (Position memory) {
        IVault _vault = vault;
        Position memory position;
        {
            (uint256 size, uint256 collateral, uint256 averagePrice, uint256 entryFundingRate, /* reserveAmount */, /* realisedPnl */, /* hasProfit */, uint256 lastIncreasedTime) = _vault.getPosition(_account, _collateralToken, _indexToken, _isLong);
            position.size = size;
            position.collateral = collateral;
            position.averagePrice = averagePrice;
            position.entryFundingRate = entryFundingRate;
            position.lastIncreasedTime = lastIncreasedTime;
        }
        return position;
    }

    function validateLiquidation(address _account, address _collateralToken, address _indexToken, bool _isLong, bool _raise) public view override returns (uint256, uint256) {
        Position memory position = getPosition(_account, _collateralToken, _indexToken, _isLong);
        IVault _vault = vault;

        (bool hasProfit, uint256 delta) = _vault.getDelta(_indexToken, position.size, position.averagePrice, _isLong, position.lastIncreasedTime);
        uint256 marginFees = getFundingFee(_account, _collateralToken, _indexToken, _isLong, position.size, position.entryFundingRate);
        marginFees = marginFees.add(getPositionFee(_account, _collateralToken, _indexToken, _isLong, position.size));

        if (!hasProfit && position.collateral < delta) {
            if (_raise) { revert("Vault: losses exceed collateral"); }
            return (1, marginFees);
        }

        uint256 remainingCollateral = position.collateral;
        if (!hasProfit) {
            remainingCollateral = position.collateral.sub(delta);
        }

        if (remainingCollateral < marginFees) {
            if (_raise) { revert("Vault: fees exceed collateral"); }
            // cap the fees to the remainingCollateral
            return (1, remainingCollateral);
        }

        if (remainingCollateral < marginFees.add(_vault.liquidationFeeUsd())) {
            if (_raise) { revert("Vault: liquidation fees exceed collateral"); }
            return (1, marginFees);
        }

        if (remainingCollateral.mul(_vault.maxLeverage()) < position.size.mul(BASIS_POINTS_DIVISOR)) {
            if (_raise) { revert("Vault: maxLeverage exceeded"); }
            return (2, marginFees);
        }

        return (0, marginFees);
    }

    function getEntryFundingRate(address _collateralToken, address /* _indexToken */, bool /* _isLong */) public override view returns (uint256) {
        return vault.cumulativeFundingRates(_collateralToken);
    }

    function getPositionFee(address /* _account */, address /* _collateralToken */, address /* _indexToken */, bool /* _isLong */, uint256 _sizeDelta) public override view returns (uint256) {
        if (_sizeDelta == 0) { return 0; }
        uint256 afterFeeUsd = _sizeDelta.mul(BASIS_POINTS_DIVISOR.sub(vault.marginFeeBasisPoints())).div(BASIS_POINTS_DIVISOR);
        return _sizeDelta.sub(afterFeeUsd);
    }

    function getFundingFee(address /* _account */, address _collateralToken, address /* _indexToken */, bool /* _isLong */, uint256 _size, uint256 _entryFundingRate) public override view returns (uint256) {
        if (_size == 0) { return 0; }

        uint256 fundingRate = vault.cumulativeFundingRates(_collateralToken).sub(_entryFundingRate);
        if (fundingRate == 0) { return 0; }

        return _size.mul(fundingRate).div(FUNDING_RATE_PRECISION);
    }

    function getBuyUsdgFeeBasisPoints(address _token, uint256 _usdgAmount) public override view returns (uint256) {
        return getFeeBasisPoints(_token, _usdgAmount, vault.mintBurnFeeBasisPoints(), vault.taxBasisPoints(), true);
    }

    function getSellUsdgFeeBasisPoints(address _token, uint256 _usdgAmount) public override view returns (uint256) {
        return getFeeBasisPoints(_token, _usdgAmount, vault.mintBurnFeeBasisPoints(), vault.taxBasisPoints(), false);
    }

    function getSwapFeeBasisPoints(address _tokenIn, address _tokenOut, uint256 _usdgAmount) public override view returns (uint256) {
        bool isStableSwap = vault.stableTokens(_tokenIn) && vault.stableTokens(_tokenOut);
        uint256 baseBps = isStableSwap ? vault.stableSwapFeeBasisPoints() : vault.swapFeeBasisPoints();
        uint256 taxBps = isStableSwap ? vault.stableTaxBasisPoints() : vault.taxBasisPoints();
        uint256 feesBasisPoints0 = getFeeBasisPoints(_tokenIn, _usdgAmount, baseBps, taxBps, true);
        uint256 feesBasisPoints1 = getFeeBasisPoints(_tokenOut, _usdgAmount, baseBps, taxBps, false);
        // use the higher of the two fee basis points
        return feesBasisPoints0 > feesBasisPoints1 ? feesBasisPoints0 : feesBasisPoints1;
    }

    // cases to consider
    // 1. initialAmount is far from targetAmount, action increases balance slightly => high rebate
    // 2. initialAmount is far from targetAmount, action increases balance largely => high rebate
    // 3. initialAmount is close to targetAmount, action increases balance slightly => low rebate
    // 4. initialAmount is far from targetAmount, action reduces balance slightly => high tax
    // 5. initialAmount is far from targetAmount, action reduces balance largely => high tax
    // 6. initialAmount is close to targetAmount, action reduces balance largely => low tax
    // 7. initialAmount is above targetAmount, nextAmount is below targetAmount and vice versa
    // 8. a large swap should have similar fees as the same trade split into multiple smaller swaps
    function getFeeBasisPoints(address _token, uint256 _usdgDelta, uint256 _feeBasisPoints, uint256 _taxBasisPoints, bool _increment) public override view returns (uint256) {
        if (!vault.hasDynamicFees()) { return _feeBasisPoints; }

        uint256 initialAmount = vault.usdgAmounts(_token);
        uint256 nextAmount = initialAmount.add(_usdgDelta);
        if (!_increment) {
            nextAmount = _usdgDelta > initialAmount ? 0 : initialAmount.sub(_usdgDelta);
        }

        uint256 targetAmount = vault.getTargetUsdgAmount(_token);
        if (targetAmount == 0) { return _feeBasisPoints; }

        uint256 initialDiff = initialAmount > targetAmount ? initialAmount.sub(targetAmount) : targetAmount.sub(initialAmount);
        uint256 nextDiff = nextAmount > targetAmount ? nextAmount.sub(targetAmount) : targetAmount.sub(nextAmount);

        // action improves relative asset balance
        if (nextDiff < initialDiff) {
            uint256 rebateBps = _taxBasisPoints.mul(initialDiff).div(targetAmount);
            return rebateBps > _feeBasisPoints ? 0 : _feeBasisPoints.sub(rebateBps);
        }

        uint256 averageDiff = initialDiff.add(nextDiff).div(2);
        if (averageDiff > targetAmount) {
            averageDiff = targetAmount;
        }
        uint256 taxBps = _taxBasisPoints.mul(averageDiff).div(targetAmount);
        return _feeBasisPoints.add(taxBps);
    }
}<|MERGE_RESOLUTION|>--- conflicted
+++ resolved
@@ -24,35 +24,17 @@
 
     IVault public vault;
 
-    address public gov;
     uint256 public constant BASIS_POINTS_DIVISOR = 10000;
     uint256 public constant FUNDING_RATE_PRECISION = 1000000;
 
-<<<<<<< HEAD
-    uint256 public withdrawalCooldownDuration = 0;
-    uint256 public constant MAX_WITHDRAWAL_COOLDOWN_DURATION = 30 days;
-=======
     uint256 public constant MAX_WITHDRAWAL_COOLDOWN_DURATION = 30 days;
     uint256 public constant MIN_LEVERAGE_CAP = 10 * BASIS_POINTS_DIVISOR;
 
     uint256 public withdrawalCooldownDuration = 0;
     uint256 public minLeverage = 25000; // 2.5x
->>>>>>> bdc5017c
 
     constructor(IVault _vault) public {
         vault = _vault;
-        gov = msg.sender;
-    }
-
-    // we have this validation as a function instead of a modifier to reduce contract size
-    function _onlyGov() private view {
-        require(msg.sender == gov, "VaultUtils: Forbidden");
-    }
-
-    function setWithdrawalCooldownDuration(uint256 _withdrawalCooldownDuration) external {
-        _onlyGov();
-        require(_withdrawalCooldownDuration <= MAX_WITHDRAWAL_COOLDOWN_DURATION, "VaultUtils: Max withdrawal cooldown duration");
-        withdrawalCooldownDuration = _withdrawalCooldownDuration;
     }
 
     function setWithdrawalCooldownDuration(uint256 _withdrawalCooldownDuration) external onlyGov {
@@ -90,15 +72,6 @@
         Position memory position = getPosition(_account, _collateralToken, _indexToken, _isLong);
 
         if (position.size > 0 && _sizeDelta < position.size) {
-<<<<<<< HEAD
-            uint256 sizeRatio = _sizeDelta.mul(BASIS_POINTS_DIVISOR).div(position.size);
-            uint256 collateralRatio = _collateralDelta.mul(BASIS_POINTS_DIVISOR - 1).div(position.collateral);
-
-            bool isCooldown = position.lastIncreasedTime + withdrawalCooldownDuration > block.timestamp;
-            bool isWithdrawal = collateralRatio > sizeRatio;
-            if (isCooldown && isWithdrawal) { // add 1 to avoid rounding issues
-                revert("VaultUtils: Withdrawal cooldown period");
-=======
             bool isCooldown = position.lastIncreasedTime + withdrawalCooldownDuration > block.timestamp;
 
             uint256 prevLeverage = position.size.mul(BASIS_POINTS_DIVISOR).div(position.collateral);
@@ -113,7 +86,6 @@
 
             if (isCooldown && isWithdrawal) {
                 revert("VaultUtils: cooldown duration not yet passed");
->>>>>>> bdc5017c
             }
         }
     }
