// price feeds https://docs.chain.link/docs/binance-smart-chain-addresses/
const { expandDecimals } = require("../../test/shared/utilities")

module.exports = {
  bsc: {
    btcPriceFeed: { address: "0x264990fbd0A4796A3E3d8E37C4d5F87a3aCa5Ebf" },
    ethPriceFeed: { address: "0x9ef1B8c0E4F7dc8bF5719Ea496883DC6401d5b2e" },
    bnbPriceFeed: { address: "0x0567F2323251f0Aab15c8dFb1967E4e8A7D42aeE" },
    busdPriceFeed: { address: "0xcBb98864Ef56E9042e7d2efef76141f15731B82f" },
    usdcPriceFeed: { address: "0x51597f405303C4377E36123cBc172b13269EA163" },
    usdtPriceFeed: { address: "0xB97Ad0E74fa7d920791E90258A6E2085088b4320" },
    btc: {
      name: "btc",
      address: "0x7130d2a12b9bcbfae4f2634d864a1ee1ce3ead9c",
      decimals: 18,
      priceFeed: "0x264990fbd0A4796A3E3d8E37C4d5F87a3aCa5Ebf",
      priceDecimals: 8,
      isStrictStable: false
    },
    eth: {
      name: "eth",
      address: "0x2170ed0880ac9a755fd29b2688956bd959f933f8",
      decimals: 18,
      priceFeed: "0x9ef1B8c0E4F7dc8bF5719Ea496883DC6401d5b2e",
      priceDecimals: 8,
      isStrictStable: false
    },
    bnb: {
      name: "bnb",
      address: "0xbb4CdB9CBd36B01bD1cBaEBF2De08d9173bc095c",
      decimals: 18,
      priceFeed: "0x0567F2323251f0Aab15c8dFb1967E4e8A7D42aeE",
      priceDecimals: 8,
      isStrictStable: false
    },
    busd: {
      name: "busd",
      address: "0xe9e7cea3dedca5984780bafc599bd69add087d56",
      decimals: 18,
      priceFeed: "0xcBb98864Ef56E9042e7d2efef76141f15731B82f",
      priceDecimals: 8,
      isStrictStable: true
    },
    usdc: {
      name: "usdc",
      address: "0x8ac76a51cc950d9822d68b83fe1ad97b32cd580d",
      decimals: 18,
      priceFeed: "0x51597f405303C4377E36123cBc172b13269EA163",
      priceDecimals: 8,
      isStrictStable: true
    },
    usdt: {
      name: "usdt",
      address: "0x55d398326f99059fF775485246999027B3197955",
      decimals: 18,
      priceFeed: "0xB97Ad0E74fa7d920791E90258A6E2085088b4320",
      priceDecimals: 8,
      isStrictStable: true
    },
    nativeToken: {
      address: "0xbb4CdB9CBd36B01bD1cBaEBF2De08d9173bc095c",
      decimals: 18
    }
  },
  testnet: {
    btcPriceFeed: { address: "0x5741306c21795FdCBb9b265Ea0255F499DFe515C" },
    ethPriceFeed: { address: "0x143db3CEEfbdfe5631aDD3E50f7614B6ba708BA7" },
    bnbPriceFeed: { address: "0x2514895c72f50D8bd4B4F9b1110F0D6bD2c97526" },
    busdPriceFeed: { address: "0x8F460c4F4Fa9F87AeA4f29B4Ee91d1b8e97163BA" },
    usdcPriceFeed: { address: " 0x90c069C4538adAc136E051052E14c1cD799C41B7" },
    usdtPriceFeed: { address: "0xEca2605f0BCF2BA5966372C99837b1F182d3D620" },
    btc: {
      address: "0xb19C12715134bee7c4b1Ca593ee9E430dABe7b56",
      decimals: 18
    },
    eth: {
      address: "0x1958f7C067226c7C8Ac310Dc994D0cebAbfb2B02",
      decimals: 18
    },
    bnb: {
      address: "0x612777Eea37a44F7a95E3B101C39e1E2695fa6C2",
      decimals: 18
    },
    busd: {
      address: "0x3F223C4E5ac67099CB695834b20cCd5E5D5AA9Ef",
      decimals: 18
    },
    usdc: {
      address: "0x9780881bf45b83ee028c4c1de7e0c168df8e9eef",
      decimals: 18
    },
    usdt: {
      address: "0x337610d27c682e347c9cd60bd4b3b107c9d34ddd",
      decimals: 18
    },
    nativeToken: {
      address: "0x612777Eea37a44F7a95E3B101C39e1E2695fa6C2",
      decimals: 18
    }
  },
  arbitrumTestnet: {
    btc: {
      name: "btc",
      address: "0x27960f9A322BE96A1535E6c19B3958e80E6a2670",
      decimals: 8,
      priceFeed: "0x0c9973e7a27d00e656B9f153348dA46CaD70d03d",
      priceDecimals: 8,
      fastPricePrecision: 1000,
      isStrictStable: false,
      tokenWeight: 27000,
      minProfitBps: 0,
      maxUsdgAmount: 50 * 1000 *1000,
      bufferAmount: 450,
      isStable: false,
      isShortable: true,
      maxGlobalShortSize: 30 * 1000 * 1000,
    },
    eth: {
      name: "eth",
      address: "0xB47e6A5f8b33b3F17603C83a0535A9dcD7E32681",
      decimals: 18,
      priceFeed: "0x5f0423B1a6935dc5596e7A24d98532b67A0AeFd8",
      priceDecimals: 8,
      fastPricePrecision: 1000,
      isStrictStable: false,
      tokenWeight: 28000,
      minProfitBps: 0,
      maxUsdgAmount: 120 * 1000 * 1000,
      bufferAmount: 15000,
      isStable: false,
      isShortable: true,
      maxGlobalShortSize: 30 * 1000 * 1000,
    },
    usdc: {
      name: "usdc",
      address: "0xf0DCd4737A20ED33481A49De94C599944a3Ca737",
      decimals: 6,
      priceFeed: "0x103a2d37Ea6b3b4dA2F5bb44E001001729E74354",
      priceDecimals: 8,
      isStrictStable: true,
      tokenWeight: 32000,
      minProfitBps: 0,
      maxUsdgAmount: 120 * 1000 * 1000,
      bufferAmount: 60 * 1000 * 1000,
      isStable: true,
      isShortable: false
    },
    usdt: {
      name: "usdt",
      address: "0x818ED84bA1927945b631016e0d402Db50cE8865f",
      decimals: 6,
      priceFeed: "0xb1Ac85E779d05C2901812d812210F6dE144b2df0",
      priceDecimals: 8,
      isStrictStable: true,
      tokenWeight: 3000,
      minProfitBps: 0,
      maxUsdgAmount: 10 * 1000 * 1000,
      bufferAmount: 4 * 1000 * 1000,
      isStable: true,
      isShortable: false
    },
    nativeToken: {
      name: "weth",
      address: "0xB47e6A5f8b33b3F17603C83a0535A9dcD7E32681",
      decimals: 18
    }
  },
  arbitrum: {
    btc: {
      name: "btc",
      address: "0x2f2a2543B76A4166549F7aaB2e75Bef0aefC5B0f",
      decimals: 8,
      priceFeed: "0x6ce185860a4963106506C203335A2910413708e9",
      priceDecimals: 8,
      fastPricePrecision: 1000,
      maxCumulativeDeltaDiff: 10 * 1000 * 1000,
      isStrictStable: false,
      tokenWeight: 20000,
      minProfitBps: 0,
      maxUsdgAmount: 80 * 1000 *1000,
      bufferAmount: 2000,
      isStable: false,
      isShortable: true,
<<<<<<< HEAD
      maxGlobalLongSize: 60 * 1000 * 1000,
      maxGlobalShortSize: 25 * 1000 * 1000,
=======
      maxGlobalLongSize: 40 * 1000 * 1000,
      maxGlobalShortSize: 35 * 1000 * 1000,
>>>>>>> ccf1216b
    },
    eth: {
      name: "eth",
      address: "0x82aF49447D8a07e3bd95BD0d56f35241523fBab1",
      decimals: 18,
      priceFeed: "0x639Fe6ab55C921f74e7fac1ee960C0B6293ba612",
      priceDecimals: 8,
      fastPricePrecision: 1000,
      maxCumulativeDeltaDiff: 10 * 1000 * 1000,
      isStrictStable: false,
      tokenWeight: 33000,
      minProfitBps: 0,
      maxUsdgAmount: 135 * 1000 * 1000,
      bufferAmount: 60000,
      isStable: false,
      isShortable: true,
<<<<<<< HEAD
      maxGlobalLongSize: 50 * 1000 * 1000,
      maxGlobalShortSize: 30 * 1000 * 1000,
=======
      maxGlobalLongSize: 45 * 1000 * 1000,
      maxGlobalShortSize: 45 * 1000 * 1000,
>>>>>>> ccf1216b
    },
    usdc: {
      name: "usdc",
      address: "0xFF970A61A04b1cA14834A43f5dE4533eBDDB5CC8",
      decimals: 6,
      priceFeed: "0x50834F3163758fcC1Df9973b6e91f0F0F0434aD3",
      priceDecimals: 8,
      isStrictStable: true,
      tokenWeight: 36000,
      minProfitBps: 0,
<<<<<<< HEAD
      maxUsdgAmount: 160 * 1000 * 1000,
      bufferAmount: 95 * 1000 * 1000,
=======
      maxUsdgAmount: 180 * 1000 * 1000,
      bufferAmount: 120 * 1000 * 1000,
>>>>>>> ccf1216b
      isStable: true,
      isShortable: false
    },
    link: {
      name: "link",
      address: "0xf97f4df75117a78c1A5a0DBb814Af92458539FB4",
      decimals: 18,
      priceFeed: "0x86E53CF1B870786351Da77A57575e79CB55812CB",
      priceDecimals: 8,
      fastPricePrecision: 1000,
      maxCumulativeDeltaDiff: 10 * 1000 * 1000,
      isStrictStable: false,
      tokenWeight: 1000,
      minProfitBps: 0,
      maxUsdgAmount: 6 * 1000 * 1000,
      bufferAmount: 100000,
      isStable: false,
      isShortable: true,
      spreadBasisPoints: 20,
      maxGlobalShortSize: 100 * 1000,
      maxGlobalLongSize: 350 * 1000
    },
    uni: {
      name: "uni",
      address: "0xFa7F8980b0f1E64A2062791cc3b0871572f1F7f0",
      decimals: 18,
      priceFeed: "0x9C917083fDb403ab5ADbEC26Ee294f6EcAda2720",
      priceDecimals: 8,
      fastPricePrecision: 1000,
      maxCumulativeDeltaDiff: 10 * 1000 * 1000,
      isStrictStable: false,
      tokenWeight: 1000,
      minProfitBps: 0,
      maxUsdgAmount: 2.5 * 1000 * 1000,
      bufferAmount: 20000,
      isStable: false,
      isShortable: true,
      spreadBasisPoints: 20,
      maxGlobalShortSize: 50 * 1000,
      maxGlobalLongSize: 50 * 1000
    },
    usdt: {
      name: "usdt",
      address: "0xFd086bC7CD5C481DCC9C85ebE478A1C0b69FCbb9",
      decimals: 6,
      priceFeed: "0x3f3f5dF88dC9F13eac63DF89EC16ef6e7E25DdE7",
      priceDecimals: 8,
      isStrictStable: true,
      tokenWeight: 2000,
      minProfitBps: 0,
      maxUsdgAmount: 8 * 1000 * 1000,
      bufferAmount: 1 * 1000 * 1000,
      isStable: true,
      isShortable: false
    },
    mim: {
      name: "mim",
      address: "0xFEa7a6a0B346362BF88A9e4A88416B77a57D6c2A",
      decimals: 18,
      priceFeed: "0x87121F6c9A9F6E90E59591E4Cf4804873f54A95b",
      priceDecimals: 8,
      isStrictStable: true,
      tokenWeight: 1,
      minProfitBps: 0,
      maxUsdgAmount: 1,
      bufferAmount: 0,
      isStable: true,
      isShortable: false
    },
    frax: {
      name: "frax",
      address: "0x17FC002b466eEc40DaE837Fc4bE5c67993ddBd6F",
      decimals: 18,
      priceFeed: "0x0809E3d38d1B4214958faf06D8b1B1a2b73f2ab8",
      priceDecimals: 8,
      isStrictStable: true,
      tokenWeight: 2000,
      minProfitBps: 0,
      maxUsdgAmount: 8 * 1000 * 1000,
      bufferAmount: 0,
      isStable: true,
      isShortable: false
    },
    dai: {
      name: "dai",
      address: "0xDA10009cBd5D07dd0CeCc66161FC93D7c9000da1",
      decimals: 18,
      priceFeed: "0xc5C8E77B397E531B8EC06BFb0048328B30E9eCfB",
      priceDecimals: 8,
      isStrictStable: true,
      tokenWeight: 5000,
      minProfitBps: 0,
      maxUsdgAmount: 22 * 1000 * 1000,
      bufferAmount: 6 * 1000 * 1000,
      isStable: true,
      isShortable: false
    },
    nativeToken: {
      name: "weth",
      address: "0x82aF49447D8a07e3bd95BD0d56f35241523fBab1",
      decimals: 18
    }
  },
  avax: {
    avax: {
      name: "avax",
      address: "0xB31f66AA3C1e785363F0875A1B74E27b85FD66c7",
      decimals: 18,
      priceFeed: "0x0A77230d17318075983913bC2145DB16C7366156",
      priceDecimals: 8,
      fastPricePrecision: 1000,
      maxCumulativeDeltaDiff: 10 * 1000 * 1000,
      isStrictStable: false,
<<<<<<< HEAD
      tokenWeight: 10000,
=======
      tokenWeight: 8000,
>>>>>>> ccf1216b
      minProfitBps: 0,
      maxUsdgAmount: 8 * 1000 *1000,
      bufferAmount: 300000,
      isStable: false,
      isShortable: true,
      maxGlobalLongSize: 2 * 1000 * 1000,
      maxGlobalShortSize: 1 * 1000 * 1000,
<<<<<<< HEAD
      spreadBasisPoints: 0
=======
      spreadBasisPoints: 10
>>>>>>> ccf1216b
    },
    eth: {
      name: "eth",
      address: "0x49D5c2BdFfac6CE2BFdB6640F4F80f226bc10bAB",
      decimals: 18,
      priceFeed: "0x976B3D034E162d8bD72D6b9C989d545b839003b0",
      priceDecimals: 8,
      fastPricePrecision: 1000,
      maxCumulativeDeltaDiff: 10 * 1000 * 1000,
      isStrictStable: false,
      tokenWeight: 20000,
      minProfitBps: 0,
      maxUsdgAmount: 30 * 1000 * 1000,
      bufferAmount: 5500,
      isStable: false,
      isShortable: true,
      maxGlobalShortSize: 5 * 1000 * 1000
    },
    btc: {
      name: "btc",
      address: "0x50b7545627a5162f82a992c33b87adc75187b218",
      decimals: 8,
      priceFeed: "0x2779D32d5166BAaa2B2b658333bA7e6Ec0C65743",
      priceDecimals: 8,
      fastPricePrecision: 1000,
      maxCumulativeDeltaDiff: 10 * 1000 * 1000,
      isStrictStable: false,
      tokenWeight: 15000,
      minProfitBps: 0,
      maxUsdgAmount: 30 * 1000 * 1000,
      bufferAmount: 200,
      isStable: false,
      isShortable: true,
      maxGlobalShortSize: 5 * 1000 * 1000
    },
    btcb: {
      name: "btcb",
      address: "0x152b9d0FdC40C096757F570A51E494bd4b943E50",
      decimals: 8,
      priceFeed: "0x2779D32d5166BAaa2B2b658333bA7e6Ec0C65743",
      priceDecimals: 8,
      fastPricePrecision: 1000,
      maxCumulativeDeltaDiff: 10 * 1000 * 1000,
      isStrictStable: false,
      tokenWeight: 12000,
      minProfitBps: 0,
      maxUsdgAmount: 30 * 1000 * 1000,
      bufferAmount: 100,
      isStable: false,
      isShortable: true,
      maxGlobalShortSize: 5 * 1000 * 1000
    },
    mim: {
      name: "mim",
      address: "0x130966628846BFd36ff31a822705796e8cb8C18D",
      decimals: 18,
      priceFeed: "0x54EdAB30a7134A16a54218AE64C73e1DAf48a8Fb",
      priceDecimals: 8,
      isStrictStable: true,
      tokenWeight: 1,
      minProfitBps: 0,
      maxUsdgAmount: 1,
      bufferAmount: 0,
      isStable: true,
      isShortable: false
    },
    usdce: {
      name: "usdce",
      address: "0xa7d7079b0fead91f3e65f86e8915cb59c1a4c664",
      decimals: 6,
      priceFeed: "0xF096872672F44d6EBA71458D74fe67F9a77a23B9",
      priceDecimals: 8,
      isStrictStable: true,
      tokenWeight: 20000,
      minProfitBps: 0,
      maxUsdgAmount: 70 * 1000 * 1000,
<<<<<<< HEAD
      bufferAmount: 16 * 1000 * 1000,
=======
      bufferAmount: 13 * 1000 * 1000,
>>>>>>> ccf1216b
      isStable: true,
      isShortable: false
    },
    usdc: {
      name: "usdc",
      address: "0xb97ef9ef8734c71904d8002f8b6bc66dd9c48a6e",
      decimals: 6,
      priceFeed: "0xF096872672F44d6EBA71458D74fe67F9a77a23B9",
      priceDecimals: 8,
      isStrictStable: true,
      tokenWeight: 30000,
      minProfitBps: 0,
      maxUsdgAmount: 50 * 1000 * 1000,
<<<<<<< HEAD
      bufferAmount: 16 * 1000 * 1000,
=======
      bufferAmount: 17 * 1000 * 1000,
>>>>>>> ccf1216b
      isStable: true,
      isShortable: false
    },
    nativeToken: {
      name: "wavax",
      address: "0xB31f66AA3C1e785363F0875A1B74E27b85FD66c7",
      decimals: 18
    }
  }
}<|MERGE_RESOLUTION|>--- conflicted
+++ resolved
@@ -99,68 +99,28 @@
     }
   },
   arbitrumTestnet: {
-    btc: {
-      name: "btc",
-      address: "0x27960f9A322BE96A1535E6c19B3958e80E6a2670",
-      decimals: 8,
-      priceFeed: "0x0c9973e7a27d00e656B9f153348dA46CaD70d03d",
-      priceDecimals: 8,
-      fastPricePrecision: 1000,
-      isStrictStable: false,
-      tokenWeight: 27000,
-      minProfitBps: 0,
-      maxUsdgAmount: 50 * 1000 *1000,
-      bufferAmount: 450,
-      isStable: false,
-      isShortable: true,
-      maxGlobalShortSize: 30 * 1000 * 1000,
-    },
-    eth: {
-      name: "eth",
+    // https://docs.chain.link/docs/arbitrum-price-feeds/
+    btcPriceFeed: { address: "0x0c9973e7a27d00e656B9f153348dA46CaD70d03d" },
+    ethPriceFeed: { address: "0x5f0423B1a6935dc5596e7A24d98532b67A0AeFd8" },
+    usdtPriceFeed: { address: "0xb1Ac85E779d05C2901812d812210F6dE144b2df0" },
+    usdcPriceFeed: { address: "0xb1Ac85E779d05C2901812d812210F6dE144b2df0" }, // this is USDT price feed, chainlink doesn't have one for USDC
+    btc: {
+      address: "0xab952e6801daB7920B65b8aC918FF0F66a8a0F44",
+      decimals: 18
+    },
+    eth: {
       address: "0xB47e6A5f8b33b3F17603C83a0535A9dcD7E32681",
-      decimals: 18,
-      priceFeed: "0x5f0423B1a6935dc5596e7A24d98532b67A0AeFd8",
-      priceDecimals: 8,
-      fastPricePrecision: 1000,
-      isStrictStable: false,
-      tokenWeight: 28000,
-      minProfitBps: 0,
-      maxUsdgAmount: 120 * 1000 * 1000,
-      bufferAmount: 15000,
-      isStable: false,
-      isShortable: true,
-      maxGlobalShortSize: 30 * 1000 * 1000,
-    },
-    usdc: {
-      name: "usdc",
-      address: "0xf0DCd4737A20ED33481A49De94C599944a3Ca737",
-      decimals: 6,
-      priceFeed: "0x103a2d37Ea6b3b4dA2F5bb44E001001729E74354",
-      priceDecimals: 8,
-      isStrictStable: true,
-      tokenWeight: 32000,
-      minProfitBps: 0,
-      maxUsdgAmount: 120 * 1000 * 1000,
-      bufferAmount: 60 * 1000 * 1000,
-      isStable: true,
-      isShortable: false
+      decimals: 18
+    },
+    usdc: {
+      address: "0xb93cb5F5c6a56e060A5e5A9691229D2a7e2D234A",
+      decimals: 18
     },
     usdt: {
-      name: "usdt",
-      address: "0x818ED84bA1927945b631016e0d402Db50cE8865f",
-      decimals: 6,
-      priceFeed: "0xb1Ac85E779d05C2901812d812210F6dE144b2df0",
-      priceDecimals: 8,
-      isStrictStable: true,
-      tokenWeight: 3000,
-      minProfitBps: 0,
-      maxUsdgAmount: 10 * 1000 * 1000,
-      bufferAmount: 4 * 1000 * 1000,
-      isStable: true,
-      isShortable: false
-    },
-    nativeToken: {
-      name: "weth",
+      address: "0xaB7ee1A7D5bc677e3A7ac694f2c156b3fFCaABC1",
+      decimals: 18
+    },
+    nativeToken: {
       address: "0xB47e6A5f8b33b3F17603C83a0535A9dcD7E32681",
       decimals: 18
     }
@@ -181,13 +141,8 @@
       bufferAmount: 2000,
       isStable: false,
       isShortable: true,
-<<<<<<< HEAD
-      maxGlobalLongSize: 60 * 1000 * 1000,
-      maxGlobalShortSize: 25 * 1000 * 1000,
-=======
       maxGlobalLongSize: 40 * 1000 * 1000,
       maxGlobalShortSize: 35 * 1000 * 1000,
->>>>>>> ccf1216b
     },
     eth: {
       name: "eth",
@@ -204,13 +159,8 @@
       bufferAmount: 60000,
       isStable: false,
       isShortable: true,
-<<<<<<< HEAD
-      maxGlobalLongSize: 50 * 1000 * 1000,
-      maxGlobalShortSize: 30 * 1000 * 1000,
-=======
       maxGlobalLongSize: 45 * 1000 * 1000,
       maxGlobalShortSize: 45 * 1000 * 1000,
->>>>>>> ccf1216b
     },
     usdc: {
       name: "usdc",
@@ -221,13 +171,8 @@
       isStrictStable: true,
       tokenWeight: 36000,
       minProfitBps: 0,
-<<<<<<< HEAD
-      maxUsdgAmount: 160 * 1000 * 1000,
-      bufferAmount: 95 * 1000 * 1000,
-=======
       maxUsdgAmount: 180 * 1000 * 1000,
       bufferAmount: 120 * 1000 * 1000,
->>>>>>> ccf1216b
       isStable: true,
       isShortable: false
     },
@@ -341,11 +286,7 @@
       fastPricePrecision: 1000,
       maxCumulativeDeltaDiff: 10 * 1000 * 1000,
       isStrictStable: false,
-<<<<<<< HEAD
-      tokenWeight: 10000,
-=======
       tokenWeight: 8000,
->>>>>>> ccf1216b
       minProfitBps: 0,
       maxUsdgAmount: 8 * 1000 *1000,
       bufferAmount: 300000,
@@ -353,11 +294,7 @@
       isShortable: true,
       maxGlobalLongSize: 2 * 1000 * 1000,
       maxGlobalShortSize: 1 * 1000 * 1000,
-<<<<<<< HEAD
-      spreadBasisPoints: 0
-=======
       spreadBasisPoints: 10
->>>>>>> ccf1216b
     },
     eth: {
       name: "eth",
@@ -385,7 +322,7 @@
       fastPricePrecision: 1000,
       maxCumulativeDeltaDiff: 10 * 1000 * 1000,
       isStrictStable: false,
-      tokenWeight: 15000,
+      tokenWeight: 10000,
       minProfitBps: 0,
       maxUsdgAmount: 30 * 1000 * 1000,
       bufferAmount: 200,
@@ -434,11 +371,7 @@
       tokenWeight: 20000,
       minProfitBps: 0,
       maxUsdgAmount: 70 * 1000 * 1000,
-<<<<<<< HEAD
-      bufferAmount: 16 * 1000 * 1000,
-=======
       bufferAmount: 13 * 1000 * 1000,
->>>>>>> ccf1216b
       isStable: true,
       isShortable: false
     },
@@ -452,11 +385,7 @@
       tokenWeight: 30000,
       minProfitBps: 0,
       maxUsdgAmount: 50 * 1000 * 1000,
-<<<<<<< HEAD
-      bufferAmount: 16 * 1000 * 1000,
-=======
       bufferAmount: 17 * 1000 * 1000,
->>>>>>> ccf1216b
       isStable: true,
       isShortable: false
     },
