--- conflicted
+++ resolved
@@ -385,11 +385,7 @@
       isStrictStable: false,
       tokenWeight: 21000,
       minProfitBps: 0,
-<<<<<<< HEAD
       maxUsdgAmount: 34 * 1000 * 1000,
-=======
-      maxUsdgAmount: 31 * 1000 * 1000,
->>>>>>> 10ba64ef
       bufferAmount: 300,
       isStable: false,
       isShortable: true,
