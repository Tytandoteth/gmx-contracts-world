--- conflicted
+++ resolved
@@ -16,11 +16,7 @@
   console.log("timelock", timelock.address)
 
   const { btc, eth, usdc, link, uni, usdt, mim, frax, dai } = tokens
-<<<<<<< HEAD
-  const tokenArr = [usdc, usdt]
-=======
   const tokenArr = [usdt, dai]
->>>>>>> 74d5ee84
 
   for (const token of tokenArr) {
     await sendTxn(timelock.setTokenConfig(
