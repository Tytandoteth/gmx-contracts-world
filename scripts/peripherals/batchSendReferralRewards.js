const { deployContract, contractAt, sendTxn, processBatch, getFrameSigner } = require("../shared/helpers")
const { expandDecimals, bigNumberify } = require("../../test/shared/utilities")

const arbitrumData = require("../../distribution-data-arbitrum.json")
const avaxData = require("../../distribution-data-avalanche.json")

const network = (process.env.HARDHAT_NETWORK || 'mainnet');
const tokens = require('../core/tokens')[network];

<<<<<<< HEAD
const ethPrice = "1342"
const avaxPrice = "17"
const gmxPrice = "40"
=======
const ethPrice = "1292"
const avaxPrice = "16"
const gmxPrice = "39"
>>>>>>> ccf1216b

const shouldSendTxn = false

const { AddressZero } = ethers.constants

async function getArbValues() {
  const batchSender = await contractAt("BatchSender", "0x1070f775e8eb466154BBa8FA0076C4Adc7FE17e8")
  const esGmx = await contractAt("Token", "0xf42Ae1D54fd613C9bb14810b0588FaAa09a426cA")
  const nativeTokenPrice = ethPrice
  const data = arbitrumData

  return { batchSender, esGmx, nativeTokenPrice, data }
}

async function getAvaxValues() {
  const batchSender = await contractAt("BatchSender", "0xF0f929162751DD723fBa5b86A9B3C88Dc1D4957b")
  const esGmx = await contractAt("Token", "0xFf1489227BbAAC61a9209A08929E4c2a526DdD17")
  const nativeTokenPrice = avaxPrice
  const data = avaxData

  return { batchSender, esGmx, nativeTokenPrice, data }
}

async function getValues() {
  if (network === "arbitrum") {
    return getArbValues()
  }

  if (network === "avax") {
    return getAvaxValues()
  }
}

async function main() {
  const wallet = { address: "0x5F799f365Fa8A2B60ac0429C48B153cA5a6f0Cf8" }
  const { batchSender, esGmx, nativeTokenPrice, data } = await getValues()
  const { nativeToken } = tokens
  const nativeTokenContract = await contractAt("Token", nativeToken.address)

  const affiliatesData = data.referrers
  const discountsData = data.referrals

  console.log("affiliates", affiliatesData.length)
  console.log("trader discounts", discountsData.length)

  const affiliateRewardsTypeId = 1
  const traderDiscountsTypeId = 2

  let totalAffiliateAmount = bigNumberify(0)
  let totalAffiliateUsd = bigNumberify(0)
  let allAffiliateUsd = bigNumberify(0)
  let totalDiscountAmount = bigNumberify(0)
  let totalDiscountUsd = bigNumberify(0)
  let allDiscountUsd = bigNumberify(0)
  let totalEsGmxAmount = bigNumberify(0)
  const affiliateAccounts = []
  const affiliateAmounts = []
  const discountAccounts = []
  const discountAmounts = []
  const esGmxAccounts = []
  const esGmxAmounts = []

  for (let i = 0; i < affiliatesData.length; i++) {
    const { account, rebateUsd, esgmxRewardsUsd } = affiliatesData[i]
    allAffiliateUsd = allAffiliateUsd.add(rebateUsd)

    if (account === AddressZero) { continue }

    const amount = bigNumberify(rebateUsd).mul(expandDecimals(1, 18)).div(expandDecimals(nativeTokenPrice, 30))
    affiliateAccounts.push(account)
    affiliateAmounts.push(amount)
    totalAffiliateAmount = totalAffiliateAmount.add(amount)
    totalAffiliateUsd = totalAffiliateUsd.add(rebateUsd)

    if (esgmxRewardsUsd) {
      const esGmxAmount = bigNumberify(esgmxRewardsUsd).mul(expandDecimals(1, 18)).div(expandDecimals(gmxPrice, 30))
      esGmxAccounts.push(account)
      esGmxAmounts.push(esGmxAmount)
      totalEsGmxAmount = totalEsGmxAmount.add(esGmxAmount)
    }
  }

  for (let i = 0; i < discountsData.length; i++) {
    const { account, discountUsd } = discountsData[i]
    allDiscountUsd = allDiscountUsd.add(discountUsd)
    if (account === AddressZero) { continue }

    const amount = bigNumberify(discountUsd).mul(expandDecimals(1, 18)).div(expandDecimals(nativeTokenPrice, 30))
    discountAccounts.push(account)
    discountAmounts.push(amount)
    totalDiscountAmount = totalDiscountAmount.add(amount)
    totalDiscountUsd = totalDiscountUsd.add(discountUsd)
  }

  affiliatesData.sort((a, b) => {
    if (bigNumberify(a.rebateUsd).gt(b.rebateUsd)) {
      return -1;
    }
    if (bigNumberify(a.rebateUsd).lt(b.rebateUsd)) {
      return 1;
    }

    return 0;
  })

  console.log("top affiliate", affiliatesData[0].account, affiliatesData[0].rebateUsd)

  const totalNativeAmount = totalAffiliateAmount.add(totalDiscountAmount)
  console.log(`total affiliate rewards (${nativeToken.name})`, ethers.utils.formatUnits(totalAffiliateAmount, 18))
  console.log("total affiliate rewards (USD)", ethers.utils.formatUnits(totalAffiliateUsd, 30))
  console.log("all affiliate rewards (USD)", ethers.utils.formatUnits(allAffiliateUsd, 30))
  console.log(`total trader rebates (${nativeToken.name})`, ethers.utils.formatUnits(totalDiscountAmount, 18))
  console.log("total trader rebates (USD)", ethers.utils.formatUnits(totalDiscountUsd, 30))
  console.log("all trader rebates (USD)", ethers.utils.formatUnits(allDiscountUsd, 30))
  console.log(`total ${nativeToken.name}`, ethers.utils.formatUnits(totalNativeAmount, 18))
  console.log(`total USD`, ethers.utils.formatUnits(totalAffiliateUsd.add(totalDiscountUsd), 30))
  console.log(`total esGmx`, ethers.utils.formatUnits(totalEsGmxAmount, 18))

  const batchSize = 150

  if (shouldSendTxn) {
    const signer = await getFrameSigner()
    const nativeTokenForSigner = await contractAt("Token", nativeToken.address, signer)
    await sendTxn(nativeTokenForSigner.transfer(wallet.address, totalNativeAmount), "nativeTokenForSigner.transfer")

    const printBatch = (currentBatch) => {
      for (let i = 0; i < currentBatch.length; i++) {
        const item = currentBatch[i]
        const account = item[0]
        const amount = item[1]
        console.log(account, ethers.utils.formatUnits(amount, 18))
      }
    }

    await sendTxn(nativeTokenContract.approve(batchSender.address, totalNativeAmount), "nativeToken.approve")

    await processBatch([affiliateAccounts, affiliateAmounts], batchSize, async (currentBatch) => {
      printBatch(currentBatch)

      const accounts = currentBatch.map((item) => item[0])
      const amounts = currentBatch.map((item) => item[1])

      await sendTxn(batchSender.sendAndEmit(nativeToken.address, accounts, amounts, affiliateRewardsTypeId), "batchSender.sendAndEmit(nativeToken, affiliate rewards)")
    })

    await processBatch([discountAccounts, discountAmounts], batchSize, async (currentBatch) => {
      printBatch(currentBatch)

      const accounts = currentBatch.map((item) => item[0])
      const amounts = currentBatch.map((item) => item[1])

      await sendTxn(batchSender.sendAndEmit(nativeToken.address, accounts, amounts, traderDiscountsTypeId), "batchSender.sendAndEmit(nativeToken, trader rebates)")
    })

    await sendTxn(esGmx.approve(batchSender.address, totalEsGmxAmount), "esGmx.approve")

    await processBatch([esGmxAccounts, esGmxAmounts], batchSize, async (currentBatch) => {
      printBatch(currentBatch)

      const accounts = currentBatch.map((item) => item[0])
      const amounts = currentBatch.map((item) => item[1])

      await sendTxn(batchSender.sendAndEmit(esGmx.address, accounts, amounts, affiliateRewardsTypeId), "batchSender.sendAndEmit(nativeToken, esGmx affiliate rewards)")
    })
  }
}

main()
  .then(() => process.exit(0))
  .catch(error => {
    console.error(error)
    process.exit(1)
  })<|MERGE_RESOLUTION|>--- conflicted
+++ resolved
@@ -7,15 +7,9 @@
 const network = (process.env.HARDHAT_NETWORK || 'mainnet');
 const tokens = require('../core/tokens')[network];
 
-<<<<<<< HEAD
-const ethPrice = "1342"
-const avaxPrice = "17"
-const gmxPrice = "40"
-=======
 const ethPrice = "1292"
 const avaxPrice = "16"
 const gmxPrice = "39"
->>>>>>> ccf1216b
 
 const shouldSendTxn = false
 
